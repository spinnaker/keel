--- conflicted
+++ resolved
@@ -190,20 +190,12 @@
     } == 1
   }
 
-<<<<<<< HEAD
-  override fun updateArtifactMetadata(name: String, type: ArtifactType, version: String, status: ArtifactStatus?, artifactMetadata: ArtifactMetadata) : Boolean {
-=======
   override fun updateArtifactMetadata(name: String, type: ArtifactType, version: String, status: ArtifactStatus?, artifactMetadata: ArtifactMetadata){
->>>>>>> d267c833
     if (!isRegistered(name, type)) {
       throw NoSuchArtifactException(name, type)
     }
 
-<<<<<<< HEAD
-    val changed =  sqlRetry.withRetry(WRITE) {
-=======
     sqlRetry.withRetry(WRITE) {
->>>>>>> d267c833
       jooq.update(ARTIFACT_VERSIONS)
         .set(ARTIFACT_VERSIONS.BUILD_METADATA, objectMapper.writeValueAsString(artifactMetadata.buildMetadata))
         .set(ARTIFACT_VERSIONS.GIT_METADATA, objectMapper.writeValueAsString(artifactMetadata.gitMetadata))
@@ -211,16 +203,10 @@
         .where(
           ARTIFACT_VERSIONS.NAME.eq(name),
           ARTIFACT_VERSIONS.TYPE.eq(type),
-<<<<<<< HEAD
-          ARTIFACT_VERSIONS.VERSION.contains(version))
-=======
           ARTIFACT_VERSIONS.VERSION.eq(version).or(ARTIFACT_VERSIONS.VERSION.eq("$name-$version")))
->>>>>>> d267c833
         .apply { if (status != null) and(ARTIFACT_VERSIONS.RELEASE_STATUS.eq(status.toString())) }
         .execute()
     }
-
-    return changed == 1
   }
 
   override fun getArtifactBuildMetadata(name: String, type: ArtifactType, version: String, status: ArtifactStatus?): BuildMetadata? {
