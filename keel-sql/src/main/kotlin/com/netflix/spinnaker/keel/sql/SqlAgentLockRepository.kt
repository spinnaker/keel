--- conflicted
+++ resolved
@@ -42,11 +42,7 @@
   }
 
   override fun getLockedAgents(): List<String> {
-<<<<<<< HEAD
-    return sqlRetry.withRetry(RetryCategory.READ) {
-=======
     return sqlRetry.withRetry(READ) {
->>>>>>> 3d158d76
       jooq.select(AGENT_LOCK.LOCK_NAME)
         .from(AGENT_LOCK)
         .fetch(AGENT_LOCK.LOCK_NAME)
