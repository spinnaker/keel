--- conflicted
+++ resolved
@@ -104,10 +104,6 @@
         )
       } answers { action.coInvoke() }
     }
-<<<<<<< HEAD
-    val environmentExclusionEnforcer = EnvironmentExclusionEnforcer(springEnv, verificationRepository, artifactRepository, NoopRegistry(), clock)
-=======
->>>>>>> 0ff1053a
     val subject = ResourceActuator(
       resourceRepository,
       artifactRepository,
