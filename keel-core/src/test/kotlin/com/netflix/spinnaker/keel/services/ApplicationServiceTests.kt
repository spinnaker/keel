package com.netflix.spinnaker.keel.services

import com.netflix.spinnaker.keel.api.DeliveryConfig
import com.netflix.spinnaker.keel.api.Environment
import com.netflix.spinnaker.keel.api.ScmInfo
import com.netflix.spinnaker.keel.api.artifacts.ArtifactStatus.RELEASE
import com.netflix.spinnaker.keel.api.artifacts.ArtifactStatus.SNAPSHOT
import com.netflix.spinnaker.keel.api.artifacts.BuildMetadata
import com.netflix.spinnaker.keel.api.artifacts.Commit
import com.netflix.spinnaker.keel.api.artifacts.DEFAULT_MAX_ARTIFACT_VERSIONS
import com.netflix.spinnaker.keel.api.artifacts.DeliveryArtifact
import com.netflix.spinnaker.keel.api.artifacts.GitMetadata
import com.netflix.spinnaker.keel.api.artifacts.PublishedArtifact
import com.netflix.spinnaker.keel.api.artifacts.Repo
import com.netflix.spinnaker.keel.api.constraints.ConstraintState
import com.netflix.spinnaker.keel.api.constraints.ConstraintStatus.NOT_EVALUATED
import com.netflix.spinnaker.keel.api.constraints.ConstraintStatus.PASS
import com.netflix.spinnaker.keel.api.constraints.ConstraintStatus.PENDING
import com.netflix.spinnaker.keel.api.constraints.SupportedConstraintType
import com.netflix.spinnaker.keel.api.plugins.ArtifactSupplier
import com.netflix.spinnaker.keel.api.plugins.ConstraintEvaluator
import com.netflix.spinnaker.keel.api.plugins.SupportedArtifact
import com.netflix.spinnaker.keel.core.api.ArtifactSummary
import com.netflix.spinnaker.keel.core.api.ArtifactSummaryInEnvironment
import com.netflix.spinnaker.keel.core.api.ArtifactVersionStatus
import com.netflix.spinnaker.keel.core.api.ArtifactVersionSummary
import com.netflix.spinnaker.keel.core.api.ArtifactVersions
import com.netflix.spinnaker.keel.core.api.DependsOnConstraint
import com.netflix.spinnaker.keel.core.api.EnvironmentArtifactPin
import com.netflix.spinnaker.keel.core.api.EnvironmentSummary
import com.netflix.spinnaker.keel.core.api.ManualJudgementConstraint
import com.netflix.spinnaker.keel.core.api.PipelineConstraint
import com.netflix.spinnaker.keel.core.api.PromotionStatus.CURRENT
import com.netflix.spinnaker.keel.core.api.PromotionStatus.PREVIOUS
import com.netflix.spinnaker.keel.core.api.PromotionStatus.SKIPPED
import com.netflix.spinnaker.keel.core.api.PromotionStatus.VETOED
import com.netflix.spinnaker.keel.core.api.PromotionStatus.DEPLOYING
import com.netflix.spinnaker.keel.persistence.KeelRepository
import com.netflix.spinnaker.keel.persistence.ResourceStatus.CREATED
import com.netflix.spinnaker.keel.test.DummyArtifact
import com.netflix.spinnaker.keel.test.DummySortingStrategy
import com.netflix.spinnaker.keel.test.artifactReferenceResource
import com.netflix.spinnaker.keel.test.versionedArtifactResource
import com.netflix.spinnaker.time.MutableClock
import dev.minutest.junit.JUnit5Minutests
import dev.minutest.rootContext
import io.mockk.Runs
import io.mockk.coEvery
import io.mockk.every
import io.mockk.just
import io.mockk.mockk
import io.mockk.slot
import io.mockk.verify
import strikt.api.Assertion
import strikt.api.DescribeableBuilder
import strikt.api.expectThat
import strikt.assertions.all
import strikt.assertions.first
import strikt.assertions.hasSize
import strikt.assertions.isEqualTo
import strikt.assertions.isFalse
import strikt.assertions.isTrue
import strikt.assertions.withFirst
import java.time.Instant
import java.time.ZoneId

class ApplicationServiceTests : JUnit5Minutests {
  class Fixture {
    val clock: MutableClock = MutableClock(
      Instant.parse("2020-03-25T00:00:00.00Z"),
      ZoneId.of("UTC")
    )
    val repository: KeelRepository = mockk()
    val resourceStatusService: ResourceStatusService = mockk()

    val application1 = "fnord1"
    val application2 = "fnord2"

    val releaseArtifact = DummyArtifact(reference = "release")
    val snapshotArtifact = DummyArtifact(reference = "snapshot")

    val singleArtifactEnvironments = listOf("test", "staging", "production").associateWith { name ->
      Environment(
        name = name,
        constraints = if (name == "production") {
          setOf(
            DependsOnConstraint("staging"),
            ManualJudgementConstraint(),
            PipelineConstraint(pipelineId = "fakePipeline")
          )
        } else {
          emptySet()
        },
        resources = setOf(
          // resource with new-style artifact reference
          artifactReferenceResource(artifactReference = "release"),
          // resource with old-style image provider
          versionedArtifactResource()
        )
      )
    }

    val singleArtifactDeliveryConfig = DeliveryConfig(
      name = "manifest_$application1",
      application = application1,
      serviceAccount = "keel@spinnaker",
      artifacts = setOf(releaseArtifact),
      environments = singleArtifactEnvironments.values.toSet()
    )

    val dualArtifactEnvironments = listOf("pr", "test").associateWith { name ->
      Environment(
        name = name,
        constraints = emptySet(),
        resources = setOf(
          artifactReferenceResource(artifactReference = if (name == "pr") "snapshot" else "release")
        )
      )
    }

    val dualArtifactDeliveryConfig = DeliveryConfig(
      name = "manifest_$application2",
      application = application2,
      serviceAccount = "keel@spinnaker",
      artifacts = setOf(releaseArtifact, snapshotArtifact),
      environments = dualArtifactEnvironments.values.toSet()
    )

    val version0 = "fnord-1.0.0-h0.a0a0a0a"
    val version1 = "fnord-1.0.1-h1.b1b1b1b"
    val version2 = "fnord-1.0.2-h2.c2c2c2c"
    val version3 = "fnord-1.0.3-h3.d3d3d3d"
    val version4 = "fnord-1.0.4-h4.e4e4e4e"
    val version5 = "fnord-1.0.5-h5.f5f5f5f5"
    val versions = listOf(version0, version1, version2, version3, version4, version5)

    val snapshotVersion1 = "fnord-1.0.0~dev.1-h3.d3d3d3d"
    val snapshotVersion2 = "fnord-1.0.0~dev.2-h4.e4e4e4e"
    val snapshotVersions = listOf(snapshotVersion1, snapshotVersion2)

    val pin = EnvironmentArtifactPin("production", releaseArtifact.reference, version0, "keel@keel.io", "comment")

    val dependsOnEvaluator = mockk<ConstraintEvaluator<DependsOnConstraint>>() {
      every { isImplicit() } returns false
      every { supportedType } returns SupportedConstraintType<DependsOnConstraint>("depends-on")
    }

    private val artifactInstance = slot<PublishedArtifact>()
    private val artifactSupplier = mockk<ArtifactSupplier<DummyArtifact, DummySortingStrategy>>(relaxUnitFun = true) {
      every { supportedArtifact } returns SupportedArtifact("dummy", DummyArtifact::class.java)
      every {
        getVersionDisplayName(capture(artifactInstance))
      } answers {
        artifactInstance.captured.version
      }
      every { parseDefaultBuildMetadata(any(), any()) } returns null
      every { parseDefaultGitMetadata(any(), any()) } returns null
    }

    private val scmInfo = mockk<ScmInfo>() {
      coEvery {
        getScmInfo()
      } answers {
        mapOf("stash" to "https://stash.corp.netflix.com")
      }
    }

    // subject
    val applicationService = ApplicationService(
      repository,
      resourceStatusService,
<<<<<<< HEAD
      listOf(artifactSupplier),
      listOf(dependsOnEvaluator)
=======
      listOf(dependsOnEvaluator),
      listOf(artifactSupplier),
      scmInfo
>>>>>>> 18718624
    )

    val buildMetadata = BuildMetadata(
      id = 1,
      number = "1",
    )

    val gitMetadata = GitMetadata(
      author = "keel user",
      commit = "1sdla",
      commitInfo = Commit(
        sha = "12345",
        link = "https://stash"
      ),
      repo = Repo(
        name = "keel"
      ),
      project = "spkr"
    )

    fun Collection<String>.toArtifactVersions(artifact: DeliveryArtifact) =
      map { PublishedArtifact(artifact.name, artifact.type, it) }
  }

  fun applicationServiceTests() = rootContext<Fixture> {
    fixture {
      Fixture()
    }

    before {
      every { repository.getDeliveryConfigForApplication(application1) } returns singleArtifactDeliveryConfig

      every { repository.getDeliveryConfigForApplication(application2) } returns dualArtifactDeliveryConfig

      every {
        repository.getArtifactVersion(any(), any(), any())
      } answers {
        PublishedArtifact(arg<DeliveryArtifact>(0).name, arg<DeliveryArtifact>(0).type, arg<String>(1))
      }

      every {
        repository.getReleaseStatus(releaseArtifact, any())
      } returns RELEASE

      every {
        repository.getReleaseStatus(snapshotArtifact, any())
      } returns SNAPSHOT

      every {
        repository.getGitMetadataByPromotionStatus(any(), any(), any(), any())
      } returns null
    }

    context("artifact summaries by application") {
      before {
        every { repository.artifactVersions(releaseArtifact) } returns versions.toArtifactVersions(releaseArtifact)
        every { repository.artifactVersions(snapshotArtifact) } returns snapshotVersions.toArtifactVersions(snapshotArtifact)
      }

      context("a delivery config with a single artifact for all environments") {
        before {
          every {
            repository.constraintStateFor(singleArtifactDeliveryConfig.name, any(), any<String>())
          } returns emptyList()

          every {
            repository.getArtifactVersion(any(), any(), any())
          } answers {
            PublishedArtifact(arg<DeliveryArtifact>(0).name, arg<DeliveryArtifact>(0).type, arg<String>(1), gitMetadata = gitMetadata, buildMetadata = buildMetadata)
          }
        }

        context("all versions are pending in all environments") {
          before {
            every {
              repository.getEnvironmentSummaries(singleArtifactDeliveryConfig)
            } returns singleArtifactDeliveryConfig.environments.map { env ->
              toEnvironmentSummary(env) {
                ArtifactVersionStatus(
                  pending = versions
                )
              }
            }

            every {
              dependsOnEvaluator.canPromote(releaseArtifact, any(), singleArtifactDeliveryConfig, singleArtifactEnvironments.getValue("production"))
            } returns false

            every {
              repository.getArtifactSummaryInEnvironment(any(), any(), any(), any())
            } returns null

          }

          test("artifact summary shows all versions pending in all environments") {
            val summaries = applicationService.getArtifactSummariesFor(application1)

            expectThat(summaries) {
              hasSize(1)
              withFirst {
                get { name }.isEqualTo(releaseArtifact.name)
                with(ArtifactSummary::versions) {
                  hasSize(versions.size)
                  all {
                    with(ArtifactVersionSummary::environments) {
                      hasSize(singleArtifactEnvironments.size)
                      all {
                        state.isEqualTo(PENDING.name.toLowerCase())
                      }
                    }
                  }
                    .first().and {
                      get { build }.isEqualTo(buildMetadata)
                      get { git }.isEqualTo(gitMetadata)
                    }
                }
              }
            }
          }
        }

        context("each environment has a current version, and previous versions") {
          before {
            every {
              repository.getEnvironmentSummaries(singleArtifactDeliveryConfig)
            } returns singleArtifactDeliveryConfig.environments.map { env ->
              toEnvironmentSummary(env) {
                when (env.name) {
                  "test" -> ArtifactVersionStatus(
                    previous = listOf(version0, version1, version2),
                    current = version3,
                    deploying = version4
                  )
                  "staging" -> ArtifactVersionStatus(
                    previous = listOf(version0, version1),
                    current = version2,
                    pending = listOf(version3, version4)
                  )
                  "production" -> ArtifactVersionStatus(
                    previous = listOf(version0),
                    current = version1,
                    pending = listOf(version2, version3, version4)
                  )
                  else -> error("Unexpected environment ${env.name}")
                }
              }
            }

            // for statuses other than PENDING, we go look for the artifact summary in environment
            every {
              repository.getArtifactSummaryInEnvironment(singleArtifactDeliveryConfig, any(), any(), any())
            } answers {
              when (val environment = arg<String>(1)) {
                "test" -> when (val version = arg<String>(3)) {
                  version0,
                  version1,
                  version2 -> ArtifactSummaryInEnvironment(environment, version, "previous")
                  version3 -> ArtifactSummaryInEnvironment(environment, version, "current")
                  version4 -> ArtifactSummaryInEnvironment(environment, version, "deploying")
                  else -> ArtifactSummaryInEnvironment(environment, version, "pending")
                }
                "staging" -> when (val version = arg<String>(3)) {
                  version0,
                  version1 -> ArtifactSummaryInEnvironment(environment, version, "previous")
                  version2 -> ArtifactSummaryInEnvironment(environment, version, "current")
                  else -> ArtifactSummaryInEnvironment(environment, version, "pending")
                }
                "production" -> when (val version = arg<String>(3)) {
                  version0 -> ArtifactSummaryInEnvironment(environment, version, "previous", replacedBy = "version5")
                  version1 -> ArtifactSummaryInEnvironment(environment, version, "current")
                  else -> ArtifactSummaryInEnvironment(environment, version, "pending")
                }
                else -> null
              }
            }

            every {
              repository.constraintStateFor(singleArtifactDeliveryConfig.name, any(), any<String>())
            } answers {
              when (val environment = arg<String>(1)) {
                "production" -> {
                  val version = arg<String>(2)
                  val type = "deb"
                  listOf(
                    ConstraintState(
                      singleArtifactDeliveryConfig.name,
                      environment,
                      version,
                      type,
                      "pipeline",
                      if (version in listOf(version0, version1)) PASS else PENDING
                    )
                  )
                }
                else -> emptyList()
              }
            }

            every {
              dependsOnEvaluator.canPromote(releaseArtifact, any(), singleArtifactDeliveryConfig, singleArtifactEnvironments.getValue("production"))
            } answers {
              arg(1) in listOf(version0, version1)
            }
          }

          test("artifact summary shows correct current version in each environment") {
            val summaries = applicationService.getArtifactSummariesFor(application1)
            expectThat(summaries) {
              first()
                .withVersionInEnvironment(version3, "test") {
                  state.isEqualTo(CURRENT.name.toLowerCase())
                }
                .withVersionInEnvironment(version2, "staging") {
                  state.isEqualTo(CURRENT.name.toLowerCase())
                }
                .withVersionInEnvironment(version1, "production") {
                  state.isEqualTo(CURRENT.name.toLowerCase())
                }
            }
          }

          test("artifact summary shows correct previous versions in each environment") {
            val summaries = applicationService.getArtifactSummariesFor(application1)
            expectThat(summaries) {
              first()
                .withVersionInEnvironment(version2, "test") {
                  state.isEqualTo(PREVIOUS.name.toLowerCase())
                }
                .withVersionInEnvironment(version1, "test") {
                  state.isEqualTo(PREVIOUS.name.toLowerCase())
                }
                .withVersionInEnvironment(version0, "test") {
                  state.isEqualTo(PREVIOUS.name.toLowerCase())
                }
                .withVersionInEnvironment(version1, "staging") {
                  state.isEqualTo(PREVIOUS.name.toLowerCase())
                }
                .withVersionInEnvironment(version0, "staging") {
                  state.isEqualTo(PREVIOUS.name.toLowerCase())
                }
                .withVersionInEnvironment(version0, "production") {
                  state.isEqualTo(PREVIOUS.name.toLowerCase())
                }
            }
          }

          test("artifact summary shows correct pending versions in each environment") {
            val summaries = applicationService.getArtifactSummariesFor(application1)
            expectThat(summaries) {
              first()
                .withVersionInEnvironment(version4, "test") {
                  state.isEqualTo(DEPLOYING.name.toLowerCase())
                }
                .withVersionInEnvironment(version4, "staging") {
                  state.isEqualTo(PENDING.name.toLowerCase())
                }
                .withVersionInEnvironment(version3, "staging") {
                  state.isEqualTo(PENDING.name.toLowerCase())
                }
                .withVersionInEnvironment(version4, "production") {
                  state.isEqualTo(PENDING.name.toLowerCase())
                }
                .withVersionInEnvironment(version3, "production") {
                  state.isEqualTo(PENDING.name.toLowerCase())
                }
                .withVersionInEnvironment(version2, "production") {
                  state.isEqualTo(PENDING.name.toLowerCase())
                }
            }
          }

          test("stateless constraint details are included in the summary") {
            val summaries = applicationService.getArtifactSummariesFor(application1)

            expectThat(summaries.first())
              .withVersionInEnvironment(version1, "production") {
                get { statelessConstraints }
                  .hasSize(1)
                  .first().and {
                    get { type }.isEqualTo("depends-on")
                    get { currentlyPassing }.isTrue()
                  }
              }
              .withVersionInEnvironment(version2, "production") {
                get { statelessConstraints }
                  .hasSize(1)
                  .first().and {
                    get { type }.isEqualTo("depends-on")
                    get { currentlyPassing }.isFalse()
                  }
              }
          }

          test("stateful constraint details are included in the summary") {
            val summaries = applicationService.getArtifactSummariesFor(application1)

            expectThat(summaries.first())
              .withVersionInEnvironment(version1, "production") {
                get { statefulConstraints }
                  .first { it.type == "pipeline" }
                  .get { status }.isEqualTo(PASS)
              }
              .withVersionInEnvironment(version2, "production") {
                get { statefulConstraints }
                  .first { it.type == "pipeline" }
                  .get { status }.isEqualTo(PENDING)
              }
          }

          test("non-evaluated stateful constraint details are included in the summary") {
            val summaries = applicationService.getArtifactSummariesFor(application1)

            expectThat(summaries.first { it.reference == releaseArtifact.reference })
              .withVersionInEnvironment(version1, "production") {
                get { statefulConstraints }
                  .first { it.type == "manual-judgement" }
                  .get { status }.isEqualTo(NOT_EVALUATED)
              }
          }


          context("compare links") {
            before {
              every {
                repository.getGitMetadataByPromotionStatus(singleArtifactDeliveryConfig, any(), releaseArtifact, PREVIOUS.name)
              } answers {
                GitMetadata(commit = "previousCommitIn${arg<String>(1)}",
                  commitInfo = Commit(sha = "previousCommitIn:${arg<String>(1)}"))
              }
              every {
                repository.getGitMetadataByPromotionStatus(singleArtifactDeliveryConfig, any(), releaseArtifact, CURRENT.name)
              } answers {
                GitMetadata(commit = "currentCommitIn${arg<String>(1)}",
                  commitInfo = Commit(sha = "currentCommitIn:${arg<String>(1)}"))
              }

              every {
                repository.getArtifactInstance(releaseArtifact.name, releaseArtifact.type, version5, RELEASE)
              } answers {
                PublishedArtifact(arg<String>(0), arg<String>(1), arg<String>(2), gitMetadata = GitMetadata(
                  commit = "version5",
                  commitInfo = Commit(sha = "version5")
                ), buildMetadata = buildMetadata)
              }
            }

            test("compare links for previous-->current are generated as expected, in the correct env") {
              val summaries = applicationService.getArtifactSummariesFor(application1)
              expectThat(summaries.first())
                .withVersionInEnvironment(version3, "test") {
                  state.isEqualTo(CURRENT.name.toLowerCase())
                  compareLink
                    .isEqualTo("https://stash.corp.netflix.com/projects/spkr/repos/keel/compare/commits?targetBranch=previousCommitIn:test&sourceBranch=12345")
                }
                .withVersionInEnvironment(version2, "staging") {
                  state.isEqualTo(CURRENT.name.toLowerCase())
                  compareLink.isEqualTo("https://stash.corp.netflix.com/projects/spkr/repos/keel/compare/commits?targetBranch=previousCommitIn:staging&sourceBranch=12345")
                }
                .withVersionInEnvironment(version1, "production") {
                  state.isEqualTo(CURRENT.name.toLowerCase())
                  compareLink.isEqualTo("https://stash.corp.netflix.com/projects/spkr/repos/keel/compare/commits?targetBranch=previousCommitIn:production&sourceBranch=12345")
                }
            }

            test("compare links for current --> deploying are generated as expected, in the correct env") {
              val summaries = applicationService.getArtifactSummariesFor(application1)
              expectThat(summaries.first())
                .withVersionInEnvironment(version4, "test") {
                  state.isEqualTo(DEPLOYING.name.toLowerCase())
                  compareLink
                    .isEqualTo("https://stash.corp.netflix.com/projects/spkr/repos/keel/compare/commits?targetBranch=currentCommitIn:test&sourceBranch=12345")
                }
            }


            test("compare links for previous --> current  are generated as expected, in the correct env") {
              val summaries = applicationService.getArtifactSummariesFor(application1)
              expectThat(summaries.first())
                .withVersionInEnvironment(version0, "production") {
                  state.isEqualTo(PREVIOUS.name.toLowerCase())
                  compareLink.isEqualTo("https://stash.corp.netflix.com/projects/spkr/repos/keel/compare/commits?targetBranch=12345&sourceBranch=12345")
                }
            }

            test("compare links for pending --> current  are generated as expected, in the correct env") {
              val summaries = applicationService.getArtifactSummariesFor(application1)
              expectThat(summaries.first())
                .withVersionInEnvironment(version3, "production") {
                  state.isEqualTo(PENDING.name.toLowerCase())
                  compareLink.isEqualTo("https://stash.corp.netflix.com/projects/spkr/repos/keel/compare/commits?targetBranch=currentCommitIn:production&sourceBranch=12345")
                }
                .withVersionInEnvironment(version3, "staging") {
                  state.isEqualTo(PENDING.name.toLowerCase())
                  compareLink.isEqualTo("https://stash.corp.netflix.com/projects/spkr/repos/keel/compare/commits?targetBranch=currentCommitIn:staging&sourceBranch=12345")
                }
            }
          }
        }

        context("there is a skipped version in an environment") {
          before {
            every {
              repository.getEnvironmentSummaries(singleArtifactDeliveryConfig)
            } returns singleArtifactDeliveryConfig.environments.map { env ->
              toEnvironmentSummary(env) {
                when (env.name) {
                  "test" -> ArtifactVersionStatus(
                    previous = listOf(version0),
                    skipped = listOf(version1),
                    current = version2,
                    pending = listOf(version3, version4)
                  )
                  else -> ArtifactVersionStatus(
                    pending = versions
                  )
                }
              }
            }

            every {
              repository.constraintStateFor(singleArtifactDeliveryConfig.name, any(), any<String>())
            } returns emptyList()

            every {
              dependsOnEvaluator.canPromote(releaseArtifact, any(), singleArtifactDeliveryConfig, singleArtifactEnvironments.getValue("production"))
            } returns false
          }

          context("the skipped version has an artifact summary for the environment with a status other than 'pending'") {
            before {
              // for statuses other than PENDING, we go look for the artifact summary in environment
              every {
                repository.getArtifactSummaryInEnvironment(singleArtifactDeliveryConfig, any(), any(), any())
              } answers {
                val environment = arg<String>(1)
                when (val version = arg<String>(3)) {
                  version2 -> ArtifactSummaryInEnvironment(environment, version, "current")
                  version1 -> ArtifactSummaryInEnvironment(environment, version, "vetoed")
                  version0 -> ArtifactSummaryInEnvironment(environment, version, "previous")
                  else -> ArtifactSummaryInEnvironment(environment, version, "pending")
                }
              }
            }

            test("we use the summary we found for the skipped version") {
              val summaries = applicationService.getArtifactSummariesFor(application1)

              expectThat(summaries) {
                first()
                  .withVersionInEnvironment(version1, "test") {
                    state.isEqualTo(VETOED.name.toLowerCase())
                  }
              }
            }
          }

          context("the skipped version has an artifact summary for the environment with a status of 'pending'") {
            before {
              // for statuses other than PENDING, we go look for the artifact summary in environment
              every {
                repository.getArtifactSummaryInEnvironment(singleArtifactDeliveryConfig, any(), any(), any())
              } answers {
                val environment = arg<String>(1)
                when (val version = arg<String>(3)) {
                  version2 -> ArtifactSummaryInEnvironment(environment, version, "current")
                  version1 -> ArtifactSummaryInEnvironment(environment, version, "pending")
                  version0 -> ArtifactSummaryInEnvironment(environment, version, "previous")
                  else -> ArtifactSummaryInEnvironment(environment, version, "pending")
                }
              }
            }

            test("we ignore the summary we found for the skipped version") {
              val summaries = applicationService.getArtifactSummariesFor(application1)

              expectThat(summaries) {
                first()
                  .withVersionInEnvironment(version1, "test") {
                    state.isEqualTo(SKIPPED.name.toLowerCase())
                  }
              }
            }
          }

          context("the skipped version has no artifact summary for the environment") {
            before {
              // for statuses other than PENDING, we go look for the artifact summary in environment
              every {
                repository.getArtifactSummaryInEnvironment(singleArtifactDeliveryConfig, any(), any(), any())
              } answers {
                val environment = arg<String>(1)
                when (val version = arg<String>(3)) {
                  version2 -> ArtifactSummaryInEnvironment(environment, version, "current")
                  version1 -> null
                  version0 -> ArtifactSummaryInEnvironment(environment, version, "previous")
                  else -> ArtifactSummaryInEnvironment(environment, version, "pending")
                }
              }
            }

            test("we synthesize a summary for the skipped version") {
              val summaries = applicationService.getArtifactSummariesFor(application1)

              expectThat(summaries) {
                first()
                  .withVersionInEnvironment(version1, "test") {
                    state.isEqualTo(SKIPPED.name.toLowerCase())
                  }
              }
            }
          }
        }

        context("the artifact has lots of versions") {
          before {
            val lotsaVersions = (1..100).map { "1.0.$it" }
            val maxArtifactVersions = slot<Int>()

            every {
              repository.artifactVersions(releaseArtifact, capture(maxArtifactVersions))
            } answers {
              lotsaVersions.subList(0, maxArtifactVersions.captured)
                .map { PublishedArtifact(releaseArtifact.name, releaseArtifact.type, it) }
            }

            every {
              repository.getEnvironmentSummaries(singleArtifactDeliveryConfig)
            } returns singleArtifactDeliveryConfig.environments.map { env ->
              toEnvironmentSummary(env) {
                ArtifactVersionStatus(
                  pending = lotsaVersions
                )
              }
            }

            every {
              dependsOnEvaluator.canPromote(releaseArtifact, any(), singleArtifactDeliveryConfig, singleArtifactEnvironments.getValue("production"))
            } returns false

            every {
              repository.getArtifactSummaryInEnvironment(any(), any(), any(), any())
            } returns null
          }

          test("getting artifact summaries has a default cap on versions") {
            applicationService.getArtifactSummariesFor(application1).also {
              verify { repository.artifactVersions(releaseArtifact, DEFAULT_MAX_ARTIFACT_VERSIONS) }
              expectThat(it.first().versions).hasSize(DEFAULT_MAX_ARTIFACT_VERSIONS)
            }
          }

          test("getting artifact summaries respects the max versions parameter") {
            applicationService.getArtifactSummariesFor(application1, 20).also {
              verify { repository.artifactVersions(releaseArtifact, 20) }
              expectThat(it.first().versions).hasSize(20)
            }

            applicationService.getArtifactSummariesFor(application1, 100).also {
              verify { repository.artifactVersions(releaseArtifact, 100) }
              expectThat(it.first().versions).hasSize(100)
            }
          }
        }
      }

      context("a delivery config with a release artifact and a snapshot artifact in different environments") {
        context("each environment has a current version, and previous versions") {
          before {
            every {
              repository.getEnvironmentSummaries(dualArtifactDeliveryConfig)
            } returns dualArtifactDeliveryConfig.environments.map { env ->
              when (env.name) {
                "pr" -> EnvironmentSummary(env,
                  setOf(
                    ArtifactVersions(
                      name = releaseArtifact.name,
                      type = releaseArtifact.type,
                      reference = releaseArtifact.reference,
                      statuses = emptySet(),
                      versions = ArtifactVersionStatus(
                        previous = emptyList(),
                        current = null,
                        pending = listOf(version0, version1, version2, version3, version4)
                      ),
                      pinnedVersion = null
                    ),
                    ArtifactVersions(
                      name = snapshotArtifact.name,
                      type = snapshotArtifact.type,
                      reference = snapshotArtifact.reference,
                      statuses = emptySet(),
                      versions = ArtifactVersionStatus(
                        previous = listOf(snapshotVersion1),
                        current = snapshotVersion2,
                        pending = emptyList()
                      ),
                      pinnedVersion = null
                    )
                  )
                )
                "test" -> EnvironmentSummary(env,
                  setOf(
                    ArtifactVersions(
                      name = releaseArtifact.name,
                      type = releaseArtifact.type,
                      reference = releaseArtifact.reference,
                      statuses = emptySet(),
                      versions = ArtifactVersionStatus(
                        previous = listOf(version0, version1, version2),
                        current = version3,
                        pending = listOf(version4)
                      ),
                      pinnedVersion = null
                    ),
                    ArtifactVersions(
                      name = snapshotArtifact.name,
                      type = snapshotArtifact.type,
                      reference = snapshotArtifact.reference,
                      statuses = emptySet(),
                      versions = ArtifactVersionStatus(
                        previous = emptyList(),
                        current = null,
                        pending = listOf(snapshotVersion1, snapshotVersion2)
                      ),
                      pinnedVersion = null
                    )
                  )
                )
                else -> error("Unexpected environment ${env.name}")
              }
            }

            // for statuses other than PENDING, we go look for the artifact summary in environment
            every {
              repository.getArtifactSummaryInEnvironment(dualArtifactDeliveryConfig, any(), any(), any())
            } answers {
              when (val environment = arg<String>(1)) {
                "pr" -> when (val version = arg<String>(3)) {
                  snapshotVersion1 -> ArtifactSummaryInEnvironment(environment, version, "previous")
                  snapshotVersion2 -> ArtifactSummaryInEnvironment(environment, version, "current")
                  else -> ArtifactSummaryInEnvironment(environment, version, "pending")
                }
                "test" -> when (val version = arg<String>(3)) {
                  version0,
                  version1,
                  version2 -> ArtifactSummaryInEnvironment(environment, version, "previous")
                  version3 -> ArtifactSummaryInEnvironment(environment, version, "current")
                  else -> ArtifactSummaryInEnvironment(environment, version, "pending")
                }
                else -> null
              }
            }

            every {
              repository.constraintStateFor(dualArtifactDeliveryConfig.name, any(), any<String>())
            } returns emptyList()
          }

          test("artifact summary shows correct current version in each environment") {
            val summaries = applicationService.getArtifactSummariesFor(application2)
            expectThat(summaries) {
              hasSize(2)
              first { it.reference == snapshotArtifact.reference }
                .withVersionInEnvironment(snapshotVersion2, "pr") {
                  state.isEqualTo(CURRENT.name.toLowerCase())
                }
              first { it.reference == releaseArtifact.reference }
                .withVersionInEnvironment(version3, "test") {
                  state.isEqualTo(CURRENT.name.toLowerCase())
                }
            }
          }

          test("artifact summary shows correct previous versions in each environment") {
            val summaries = applicationService.getArtifactSummariesFor(application2)
            expectThat(summaries) {
              first { it.reference == snapshotArtifact.reference }
                .withVersionInEnvironment(snapshotVersion1, "pr") {
                  state.isEqualTo(PREVIOUS.name.toLowerCase())
                }
              first { it.reference == releaseArtifact.reference }
                .withVersionInEnvironment(version2, "test") {
                  state.isEqualTo(PREVIOUS.name.toLowerCase())
                }
                .withVersionInEnvironment(version1, "test") {
                  state.isEqualTo(PREVIOUS.name.toLowerCase())
                }
                .withVersionInEnvironment(version0, "test") {
                  state.isEqualTo(PREVIOUS.name.toLowerCase())
                }
            }
          }

          test("artifact summary shows correct pending versions in each environment") {
            val summaries = applicationService.getArtifactSummariesFor(application2)
            expectThat(summaries) {
              first { it.reference == releaseArtifact.reference }
                .withVersionInEnvironment(version4, "pr") {
                  state.isEqualTo(PENDING.name.toLowerCase())
                }
                .withVersionInEnvironment(version3, "pr") {
                  state.isEqualTo(PENDING.name.toLowerCase())
                }
                .withVersionInEnvironment(version2, "pr") {
                  state.isEqualTo(PENDING.name.toLowerCase())
                }
                .withVersionInEnvironment(version1, "pr") {
                  state.isEqualTo(PENDING.name.toLowerCase())
                }
                .withVersionInEnvironment(version0, "pr") {
                  state.isEqualTo(PENDING.name.toLowerCase())
                }
              first { it.reference == snapshotArtifact.reference }
                .withVersionInEnvironment(snapshotVersion2, "test") {
                  state.isEqualTo(PENDING.name.toLowerCase())
                }
                .withVersionInEnvironment(snapshotVersion1, "test") {
                  state.isEqualTo(PENDING.name.toLowerCase())
                }
            }
          }
        }
      }
    }

    context("resource summaries by application") {
      before {
        every { resourceStatusService.getStatus(any()) } returns CREATED
      }

      test("includes all resources within the delivery config") {
        val summaries = applicationService.getResourceSummariesFor(application1)
        expectThat(summaries.size).isEqualTo(singleArtifactDeliveryConfig.resources.size)
      }

      test("sets the resource status as returned by ResourceStatusService") {
        val summaries = applicationService.getResourceSummariesFor(application1)
        expectThat(summaries.map { it.status }.all { it == CREATED }).isTrue()
      }
    }

    context("pinning an artifact version in an environment") {
      before {
        every {
          repository.pinEnvironment(singleArtifactDeliveryConfig, pin)
        } just Runs
        applicationService.pin("keel@keel.io", application1, pin)
      }

      test("causes the pin to be persisted") {
        verify(exactly = 1) {
          repository.pinEnvironment(singleArtifactDeliveryConfig, pin)
        }
      }
    }

    context("unpinning a specific artifact in an environment") {
      before {
        every {
          repository.deletePin(singleArtifactDeliveryConfig, "production", releaseArtifact.reference)
        } just Runs
        applicationService.deletePin("keel@keel.io", application1, "production", releaseArtifact.reference)
      }

      test("causes the pin to be deleted") {
        verify(exactly = 1) {
          repository.deletePin(singleArtifactDeliveryConfig, "production", releaseArtifact.reference)
        }
      }
    }

    context("unpinning all artifacts in an environment") {
      before {
        every {
          repository.deletePin(singleArtifactDeliveryConfig, "production")
        } just Runs
        applicationService.deletePin("keel@keel.io", application1, "production")
      }

      test("causes all pins in the environment to be deleted") {
        verify(exactly = 1) {
          repository.deletePin(singleArtifactDeliveryConfig, "production")
        }
      }
    }
  }

  private fun Assertion.Builder<ArtifactSummary>.withVersionInEnvironment(
    version: String,
    environment: String,
    block: Assertion.Builder<ArtifactSummaryInEnvironment>.() -> Unit
  ): Assertion.Builder<ArtifactSummary> =
    with(ArtifactSummary::versions) {
      first { it.version == version }
        .with(ArtifactVersionSummary::environments) {
          first { it.environment == environment }
            .and(block)
        }
    }

  val Assertion.Builder<ArtifactSummaryInEnvironment>.state: Assertion.Builder<String>
    get() = get { state }

  val Assertion.Builder<ArtifactSummaryInEnvironment>.compareLink: DescribeableBuilder<String?>
    get() = get { compareLink }

  private fun Fixture.toEnvironmentSummary(env: Environment, block: () -> ArtifactVersionStatus): EnvironmentSummary {
    return EnvironmentSummary(
      env,
      setOf(
        ArtifactVersions(
          name = releaseArtifact.name,
          type = releaseArtifact.type,
          reference = releaseArtifact.reference,
          statuses = emptySet(),
          versions = block(),
          pinnedVersion = null
        )
      )
    )
  }
}<|MERGE_RESOLUTION|>--- conflicted
+++ resolved
@@ -169,14 +169,9 @@
     val applicationService = ApplicationService(
       repository,
       resourceStatusService,
-<<<<<<< HEAD
-      listOf(artifactSupplier),
-      listOf(dependsOnEvaluator)
-=======
       listOf(dependsOnEvaluator),
       listOf(artifactSupplier),
       scmInfo
->>>>>>> 18718624
     )
 
     val buildMetadata = BuildMetadata(
@@ -514,7 +509,7 @@
               }
 
               every {
-                repository.getArtifactInstance(releaseArtifact.name, releaseArtifact.type, version5, RELEASE)
+                repository.getArtifactVersion(releaseArtifact, version5, RELEASE)
               } answers {
                 PublishedArtifact(arg<String>(0), arg<String>(1), arg<String>(2), gitMetadata = GitMetadata(
                   commit = "version5",
