package com.netflix.spinnaker.keel.actuation

import com.netflix.spinnaker.keel.activation.ApplicationDown
import com.netflix.spinnaker.keel.activation.ApplicationUp
import com.netflix.spinnaker.keel.persistence.AgentLockRepository
import com.netflix.spinnaker.keel.persistence.DeliveryConfigRepository
import com.netflix.spinnaker.keel.persistence.PeriodicallyCheckedRepository
import com.netflix.spinnaker.keel.persistence.ResourceRepository
import java.time.Duration
import java.util.concurrent.atomic.AtomicBoolean
import kotlin.coroutines.CoroutineContext
import kotlinx.coroutines.CoroutineScope
import kotlinx.coroutines.Dispatchers
import kotlinx.coroutines.launch
import kotlinx.coroutines.runBlocking
import org.slf4j.LoggerFactory
import org.springframework.beans.factory.annotation.Value
import org.springframework.context.ApplicationEventPublisher
import org.springframework.context.event.EventListener
import org.springframework.scheduling.annotation.Scheduled
import org.springframework.stereotype.Component

@Component
class CheckScheduler(
  private val resourceRepository: ResourceRepository,
  private val deliveryConfigRepository: DeliveryConfigRepository,
  private val resourceActuator: ResourceActuator,
  private val environmentPromotionChecker: EnvironmentPromotionChecker,
  @Value("\${keel.resource-check.min-age-duration:60s}") private val resourceCheckMinAgeDuration: Duration,
  @Value("\${keel.resource-check.batch-size:1}") private val resourceCheckBatchSize: Int,
  private val publisher: ApplicationEventPublisher,
  private val agentLockRepository: AgentLockRepository
) : CoroutineScope {
  override val coroutineContext: CoroutineContext = Dispatchers.IO

  private val enabled = AtomicBoolean(false)

  @EventListener(ApplicationUp::class)
  fun onApplicationUp() {
    log.info("Application up, enabling scheduled resource checks")
    enabled.set(true)
  }

  @EventListener(ApplicationDown::class)
  fun onApplicationDown() {
    log.info("Application down, disabling scheduled resource checks")
    enabled.set(false)
  }

  @Scheduled(fixedDelayString = "\${keel.resource-check.frequency:PT1S}")
  fun checkResources() {
    if (enabled.get()) {
      log.debug("Starting scheduled resource validation…")
      publisher.publishEvent(ScheduledResourceCheckStarting)

      val job = launch {
        resourceRepository
          .launchForEachItem {
            resourceActuator.checkResource(it)
          }
      }

      runBlocking { job.join() }
      log.debug("Scheduled resource validation complete")
    } else {
      log.debug("Scheduled resource validation disabled")
    }
  }

  @Scheduled(fixedDelayString = "\${keel.environment-check.frequency:PT1S}")
  fun checkEnvironments() {
    if (enabled.get()) {
      log.debug("Starting scheduled environment validation…")
      publisher.publishEvent(ScheduledEnvironmentCheckStarting)

      val job = launch {
        deliveryConfigRepository
          .launchForEachItem {
            environmentPromotionChecker.checkEnvironments(it)
          }
      }

      runBlocking { job.join() }
      log.debug("Scheduled environment validation complete")
    } else {
      log.debug("Scheduled environment validation disabled")
    }
  }

  @Scheduled(fixedDelayString = "\${keel.scheduled.agent.frequency:PT1M}")
  fun invokeAgent() {
<<<<<<< HEAD
    if (enabled) {
=======
    if (enabled.get()) {
>>>>>>> 3d158d76
      agentLockRepository.agents.forEach {
        val agentName: String = it.javaClass.simpleName
        val lockAcquired = agentLockRepository.tryAcquireLock(agentName, it.lockTimeoutSeconds)
        if (lockAcquired) {
<<<<<<< HEAD
          val job = launch {
            it.invokeAgent()
          }
          runBlocking {
            job.join()
          }
=======
            runBlocking {
              log.debug("invoking $agentName")
              it.invokeAgent()
            }
>>>>>>> 3d158d76
          log.debug("invoking $agentName completed")
        }
      }
    } else {
      log.debug("invoking agent disabled")
    }
  }

  private fun <T : Any> PeriodicallyCheckedRepository<T>.launchForEachItem(block: suspend CoroutineScope.(T) -> Unit) {
    itemsDueForCheck(resourceCheckMinAgeDuration, resourceCheckBatchSize)
      .forEach {
        launch { block(it) }
      }
  }

  private val log by lazy { LoggerFactory.getLogger(javaClass) }
}<|MERGE_RESOLUTION|>--- conflicted
+++ resolved
@@ -89,28 +89,15 @@
 
   @Scheduled(fixedDelayString = "\${keel.scheduled.agent.frequency:PT1M}")
   fun invokeAgent() {
-<<<<<<< HEAD
-    if (enabled) {
-=======
     if (enabled.get()) {
->>>>>>> 3d158d76
       agentLockRepository.agents.forEach {
         val agentName: String = it.javaClass.simpleName
         val lockAcquired = agentLockRepository.tryAcquireLock(agentName, it.lockTimeoutSeconds)
         if (lockAcquired) {
-<<<<<<< HEAD
-          val job = launch {
-            it.invokeAgent()
-          }
-          runBlocking {
-            job.join()
-          }
-=======
             runBlocking {
               log.debug("invoking $agentName")
               it.invokeAgent()
             }
->>>>>>> 3d158d76
           log.debug("invoking $agentName completed")
         }
       }
