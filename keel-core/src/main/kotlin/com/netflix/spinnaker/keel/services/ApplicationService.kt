package com.netflix.spinnaker.keel.services

import com.netflix.spinnaker.keel.api.DeliveryConfig
import com.netflix.spinnaker.keel.api.Environment
import com.netflix.spinnaker.keel.api.Locatable
import com.netflix.spinnaker.keel.api.Resource
import com.netflix.spinnaker.keel.api.ScmInfo
import com.netflix.spinnaker.keel.api.StatefulConstraint
import com.netflix.spinnaker.keel.api.artifacts.DEFAULT_MAX_ARTIFACT_VERSIONS
import com.netflix.spinnaker.keel.api.artifacts.DeliveryArtifact
import com.netflix.spinnaker.keel.api.artifacts.GitMetadata
import com.netflix.spinnaker.keel.api.artifacts.PublishedArtifact
import com.netflix.spinnaker.keel.api.constraints.ConstraintState
import com.netflix.spinnaker.keel.api.constraints.ConstraintStatus
import com.netflix.spinnaker.keel.api.constraints.ConstraintStatus.NOT_EVALUATED
import com.netflix.spinnaker.keel.api.constraints.StatefulConstraintEvaluator
import com.netflix.spinnaker.keel.api.constraints.UpdatedConstraintStatus
import com.netflix.spinnaker.keel.api.plugins.ArtifactSupplier
import com.netflix.spinnaker.keel.api.plugins.ConstraintEvaluator
import com.netflix.spinnaker.keel.api.plugins.supporting
import com.netflix.spinnaker.keel.core.api.AllowedTimesConstraintMetadata
import com.netflix.spinnaker.keel.core.api.ArtifactSummary
import com.netflix.spinnaker.keel.core.api.ArtifactSummaryInEnvironment
import com.netflix.spinnaker.keel.core.api.ArtifactVersionSummary
import com.netflix.spinnaker.keel.core.api.DependOnConstraintMetadata
import com.netflix.spinnaker.keel.core.api.DependsOnConstraint
import com.netflix.spinnaker.keel.core.api.EnvironmentArtifactPin
import com.netflix.spinnaker.keel.core.api.EnvironmentArtifactVeto
import com.netflix.spinnaker.keel.core.api.EnvironmentSummary
import com.netflix.spinnaker.keel.core.api.PromotionStatus
import com.netflix.spinnaker.keel.core.api.PromotionStatus.CURRENT
import com.netflix.spinnaker.keel.core.api.PromotionStatus.DEPLOYING
import com.netflix.spinnaker.keel.core.api.PromotionStatus.PENDING
import com.netflix.spinnaker.keel.core.api.PromotionStatus.PREVIOUS
import com.netflix.spinnaker.keel.core.api.PromotionStatus.SKIPPED
import com.netflix.spinnaker.keel.core.api.ResourceArtifactSummary
import com.netflix.spinnaker.keel.core.api.ResourceSummary
import com.netflix.spinnaker.keel.core.api.StatefulConstraintSummary
import com.netflix.spinnaker.keel.core.api.StatelessConstraintSummary
import com.netflix.spinnaker.keel.core.api.TimeWindowConstraint
import com.netflix.spinnaker.keel.exceptions.InvalidConstraintException
import com.netflix.spinnaker.keel.exceptions.InvalidSystemStateException
import com.netflix.spinnaker.keel.exceptions.InvalidVetoException
import com.netflix.spinnaker.keel.exceptions.UnsupportedScmType
import com.netflix.spinnaker.keel.persistence.ArtifactNotFoundException
import com.netflix.spinnaker.keel.persistence.KeelRepository
import com.netflix.spinnaker.keel.persistence.NoSuchDeliveryConfigException
import kotlinx.coroutines.runBlocking
import org.slf4j.LoggerFactory
import org.springframework.stereotype.Component
import java.time.Instant

/**
 * Service object that offers high-level APIs for application-related operations.
 */
@Component
class ApplicationService(
  private val repository: KeelRepository,
  private val resourceStatusService: ResourceStatusService,
<<<<<<< HEAD
  private val artifactSuppliers: List<ArtifactSupplier<*, *>>,
  constraintEvaluators: List<ConstraintEvaluator<*>>
=======
  private val constraintEvaluators: List<ConstraintEvaluator<*>>,
  private val artifactSuppliers: List<ArtifactSupplier<*, *>>,
  private val scmInfo: ScmInfo
>>>>>>> 18718624
) {
  private val log by lazy { LoggerFactory.getLogger(javaClass) }

  private val statelessEvaluators: List<ConstraintEvaluator<*>> =
    constraintEvaluators.filter { !it.isImplicit() && it !is StatefulConstraintEvaluator<*, *> }

  fun hasManagedResources(application: String) = repository.hasManagedResources(application)

  fun getDeliveryConfig(application: String) = repository.getDeliveryConfigForApplication(application)

  fun deleteConfigByApp(application: String) = repository.deleteDeliveryConfigByApplication(application)

  fun getConstraintStatesFor(application: String) = repository.constraintStateFor(application)

  fun getConstraintStatesFor(application: String, environment: String, limit: Int): List<ConstraintState> {
    val config = repository.getDeliveryConfigForApplication(application)
    return repository.constraintStateFor(config.name, environment, limit)
  }

  fun updateConstraintStatus(user: String, application: String, environment: String, status: UpdatedConstraintStatus) {
    val config = repository.getDeliveryConfigForApplication(application)
    val currentState = repository.getConstraintState(
      config.name,
      environment,
      status.artifactVersion,
      status.type,
      status.artifactReference
    ) ?: throw InvalidConstraintException(
      "${config.name}/$environment/${status.type}/${status.artifactVersion}", "constraint not found"
    )

    repository.storeConstraintState(
      currentState.copy(
        status = status.status,
        comment = status.comment ?: currentState.comment,
        judgedAt = Instant.now(),
        judgedBy = user
      )
    )
  }

  fun pin(user: String, application: String, pin: EnvironmentArtifactPin) {
    val config = repository.getDeliveryConfigForApplication(application)
    repository.pinEnvironment(config, pin.copy(pinnedBy = user))
    // TODO: publish ArtifactPinnedEvent
  }

  fun deletePin(user: String, application: String, targetEnvironment: String, reference: String? = null) {
    val config = repository.getDeliveryConfigForApplication(application)
    repository.deletePin(config, targetEnvironment, reference)
    // TODO: publish ArtifactUnpinnedEvent
  }

  fun markAsVetoedIn(user: String, application: String, veto: EnvironmentArtifactVeto, force: Boolean) {
    val config = repository.getDeliveryConfigForApplication(application)
    val succeeded = repository.markAsVetoedIn(
      deliveryConfig = config,
      veto = veto.copy(vetoedBy = user),
      force = force
    )
    if (!succeeded) {
      throw InvalidVetoException(application, veto.targetEnvironment, veto.reference, veto.version)
    }
    // TODO: publish ArtifactVetoedEvent
  }

  fun deleteVeto(application: String, targetEnvironment: String, reference: String, version: String) {
    val config = repository.getDeliveryConfigForApplication(application)
    val artifact = config.matchingArtifactByReference(reference)
      ?: throw ArtifactNotFoundException(reference, config.name)
    repository.deleteVeto(
      deliveryConfig = config,
      artifact = artifact,
      version = version,
      targetEnvironment = targetEnvironment
    )
  }

  /**
   * Returns a list of [ResourceSummary] for the specified application.
   */
  fun getResourceSummariesFor(application: String): List<ResourceSummary> {
    return try {
      val deliveryConfig = repository.getDeliveryConfigForApplication(application)
      return deliveryConfig.resources.map { resource ->
        resource.toResourceSummary(deliveryConfig)
      }
    } catch (e: NoSuchDeliveryConfigException) {
      emptyList()
    }
  }

  private fun Resource<*>.toResourceSummary(deliveryConfig: DeliveryConfig) =
    ResourceSummary(
      resource = this,
      status = resourceStatusService.getStatus(id),
      locations = if (spec is Locatable<*>) {
        (spec as Locatable<*>).locations
      } else {
        null
      },
      artifact = findAssociatedArtifact(deliveryConfig)
        ?.let {
          ResourceArtifactSummary(it.name, it.type, it.reference)
        }
    )

  /**
   * Returns a list of [EnvironmentSummary] for the specific application.
   *
   * This function assumes there's a single delivery config associated with the application.
   */
  fun getEnvironmentSummariesFor(application: String): List<EnvironmentSummary> =
    try {
      val config = repository.getDeliveryConfigForApplication(application)
      repository.getEnvironmentSummaries(config)
    } catch (e: NoSuchDeliveryConfigException) {
      emptyList()
    }

  /**
   * Returns a list of [ArtifactSummary] for the specified application by traversing the list of [EnvironmentSummary]
   * for the application and reindexing the data so that it matches the right format.
   *
   * The list is capped at the specified [limit] of artifact versions, sorted in descending version order.
   *
   * This function assumes there's a single delivery config associated with the application.
   */
  fun getArtifactSummariesFor(application: String, limit: Int = DEFAULT_MAX_ARTIFACT_VERSIONS): List<ArtifactSummary> {
    val deliveryConfig = try {
      repository.getDeliveryConfigForApplication(application)
    } catch (e: NoSuchDeliveryConfigException) {
      return emptyList()
    }

    val environmentSummaries = getEnvironmentSummariesFor(application)

    val artifactSummaries = deliveryConfig.artifacts.map { artifact ->
      val artifactVersionSummaries = repository.artifactVersions(artifact, limit).map { artifactVersion ->
        val artifactSummariesInEnvironments = mutableSetOf<ArtifactSummaryInEnvironment>()

        environmentSummaries.forEach { environmentSummary ->
          val environment = deliveryConfig.environments.find { it.name == environmentSummary.name }!!
          environmentSummary.getArtifactPromotionStatus(artifact, artifactVersion.version)
            ?.let { status ->
              buildArtifactSummaryInEnvironment(deliveryConfig, environment.name, artifact, artifactVersion.version, status)
                ?.also {
                  artifactSummariesInEnvironments.add(
                    it.addStatefulConstraintSummaries(deliveryConfig, environment, artifactVersion.version)
                      .addStatelessConstraintSummaries(deliveryConfig, environment, artifactVersion.version, artifact)
                  )
                }
            }
        }

        buildArtifactVersionSummary(artifact, artifactVersion.version, artifactSummariesInEnvironments)
      }
      ArtifactSummary(
        name = artifact.name,
        type = artifact.type,
        reference = artifact.reference,
        versions = artifactVersionSummaries.toSet()
      )
    }

    return artifactSummaries
  }

  private fun buildArtifactSummaryInEnvironment(deliveryConfig: DeliveryConfig, environmentName: String, artifact: DeliveryArtifact, version: String, status: PromotionStatus): ArtifactSummaryInEnvironment? {
    val artifactGitMetadata = getArtifactInstance(artifact, version)?.gitMetadata
    val baseScmUrl = artifactGitMetadata?.commitInfo?.link?.let { getScmBaseLink(it) }

    // some environments contain relevant info for skipped artifacts, so
    // try and find that summary before defaulting to less information
    val potentialSummary =
      repository.getArtifactSummaryInEnvironment(
        deliveryConfig = deliveryConfig,
        environmentName = environmentName,
        artifactReference = artifact.reference,
        version = version
      )

    return when (status) {
      PENDING -> {
        val olderGitMetadata = repository.getGitMetadataByPromotionStatus(deliveryConfig, environmentName, artifact, CURRENT.name)

        ArtifactSummaryInEnvironment(
          environment = environmentName,
          version = version,
          state = status.name.toLowerCase(),
          // comparing PENDING (version in question, new code) vs. CURRENT (old code)
          compareLink = generateDiffLink(baseScmUrl, artifactGitMetadata, olderGitMetadata)
        )
      }
      SKIPPED -> {
        if (potentialSummary == null || potentialSummary.state == "pending") {
          ArtifactSummaryInEnvironment(
            environment = environmentName,
            version = version,
            state = status.name.toLowerCase()
          )
        } else {
          potentialSummary
        }
      }
      DEPLOYING -> {
        val olderGitMetadata = repository.getGitMetadataByPromotionStatus(deliveryConfig, environmentName, artifact, CURRENT.name)
        potentialSummary?.copy(
          // comparing DEPLOYING (version in question, new code) vs. CURRENT (old code)
          compareLink = generateDiffLink(baseScmUrl, artifactGitMetadata, olderGitMetadata)
        )
      }
      PREVIOUS -> {
        val newerGitMetadata = potentialSummary?.replacedBy?.let { getArtifactInstance(artifact, it)?.gitMetadata }
        potentialSummary?.copy(
          //comparing PREVIOUS (version in question, old code) vs. the version which replaced it (new code)
          compareLink = generateDiffLink(baseScmUrl, newerGitMetadata, artifactGitMetadata)
        )
      }
      CURRENT -> {
        val olderGitMetadata = repository.getGitMetadataByPromotionStatus(deliveryConfig, environmentName, artifact, PREVIOUS.name)
        potentialSummary?.copy(
          // comparing CURRENT (version in question, new code) vs. PREVIOUS (old code)
          compareLink = generateDiffLink(baseScmUrl, artifactGitMetadata, olderGitMetadata)
        )
      }
      else -> potentialSummary
    }
  }

  /**
   * Adds details about any stateful constraints in the given environment to the [ArtifactSummaryInEnvironment].
   * For each constraint type, if it's not yet been evaluated, creates a synthetic constraint summary object
   * with a [ConstraintStatus.NOT_EVALUATED] status.
   */
  private fun ArtifactSummaryInEnvironment.addStatefulConstraintSummaries(
    deliveryConfig: DeliveryConfig,
    environment: Environment,
    version: String
  ): ArtifactSummaryInEnvironment {
    val constraintStates = repository.constraintStateFor(deliveryConfig.name, environment.name, version)
    val notEvaluatedConstraints = environment.constraints.filter { constraint ->
      constraint is StatefulConstraint && constraintStates.none { it.type == constraint.type }
    }.map { constraint ->
      StatefulConstraintSummary(
        type = constraint.type,
        status = NOT_EVALUATED
      )
    }
    return this.copy(
      statefulConstraints = constraintStates
        .map { it.toConstraintSummary() } +
        notEvaluatedConstraints
    )
  }

  /**
   * Adds details about any stateless constraints in the given environment to the [ArtifactSummaryInEnvironment].
   */
  private fun ArtifactSummaryInEnvironment.addStatelessConstraintSummaries(
    deliveryConfig: DeliveryConfig,
    environment: Environment,
    version: String,
    artifact: DeliveryArtifact
  ): ArtifactSummaryInEnvironment {
    val statelessConstraints: List<StatelessConstraintSummary> = environment.constraints.filter { constraint ->
      constraint !is StatefulConstraint
    }.mapNotNull { constraint ->
      statelessEvaluators.find { evaluator ->
        evaluator.supportedType.name == constraint.type
      }?.let {
        StatelessConstraintSummary(
          type = constraint.type,
          currentlyPassing = it.canPromote(artifact, version = version, deliveryConfig = deliveryConfig, targetEnvironment = environment),
          attributes = when (constraint) {
            is DependsOnConstraint -> DependOnConstraintMetadata(constraint.environment)
            is TimeWindowConstraint -> AllowedTimesConstraintMetadata(constraint.windows, constraint.tz)
            else -> null
          }
        )
      }
    }

    return this.copy(
      statelessConstraints = statelessConstraints
    )
  }

  /**
   * Takes an artifact version, plus information about the type of artifact, and constructs a summary view.
   */
  private fun buildArtifactVersionSummary(
    artifact: DeliveryArtifact,
    version: String,
    environments: Set<ArtifactSummaryInEnvironment>
  ): ArtifactVersionSummary {

    val artifactSupplier = artifactSuppliers.supporting(artifact.type)
<<<<<<< HEAD
    val releaseStatus = repository.getReleaseStatus(artifact, version)
    val artifactInstance = repository.getArtifactVersion(artifact, version, releaseStatus)
=======
    val artifactInstance = getArtifactInstance(artifact, version)
>>>>>>> 18718624
      ?: throw InvalidSystemStateException("Loading artifact version $version failed for known artifact $artifact.")
    return ArtifactVersionSummary(
      version = version,
      environments = environments,
      displayName = artifactSupplier.getVersionDisplayName(artifactInstance),
      createdAt = artifactInstance.createdAt,

      // first attempt to use the artifact metadata fetched from the DB, then fallback to the default if not found
      build = artifactInstance.buildMetadata
        ?: artifactSupplier.parseDefaultBuildMetadata(artifactInstance, artifact.sortingStrategy),
      git = artifactInstance.gitMetadata
        ?: artifactSupplier.parseDefaultGitMetadata(artifactInstance, artifact.sortingStrategy)
    )
  }

  fun getApplicationEventHistory(application: String, limit: Int) =
    repository.applicationEventHistory(application, limit)

  private fun ConstraintState.toConstraintSummary() =
    StatefulConstraintSummary(type, status, createdAt, judgedBy, judgedAt, comment, attributes)

  private fun getArtifactInstance(
    artifact: DeliveryArtifact,
    version: String
  ): PublishedArtifact? {
    val releaseStatus = repository.getReleaseStatus(artifact, version)
    return repository.getArtifactInstance(artifact.name, artifact.type, version, releaseStatus)
  }

  // Generating a SCM diff link between source and target versions (the order does matter!)
  private fun generateDiffLink(baseUrl: String?, newerGitMetadata: GitMetadata?, olderGitMetadata: GitMetadata?): String? {
    return if (baseUrl != null && newerGitMetadata != null && olderGitMetadata != null) {
          "$baseUrl/projects/${newerGitMetadata.project}/repos/${newerGitMetadata.repo?.name}/compare/commits?" +
            "targetBranch=${olderGitMetadata.commitInfo?.sha}&sourceBranch=${newerGitMetadata.commitInfo?.sha}"
    } else {
      null
    }
  }

  // Calling igor to fetch all base urls by SCM type, and returning the right one based on current commit link
  private fun getScmBaseLink(commitLink: String): String? {
    val scmInfo = runBlocking {
      scmInfo.getScmInfo()
    }
    //TODO[gyardeni]: replace this parsing when rocket will add scm type to gitMetadata
    when {
      "stash" in commitLink ->
        return scmInfo["stash"]
      else ->
        throw UnsupportedScmType(message = "Stash is currently the only supported SCM type")
    }
  }
}<|MERGE_RESOLUTION|>--- conflicted
+++ resolved
@@ -57,14 +57,9 @@
 class ApplicationService(
   private val repository: KeelRepository,
   private val resourceStatusService: ResourceStatusService,
-<<<<<<< HEAD
-  private val artifactSuppliers: List<ArtifactSupplier<*, *>>,
-  constraintEvaluators: List<ConstraintEvaluator<*>>
-=======
   private val constraintEvaluators: List<ConstraintEvaluator<*>>,
   private val artifactSuppliers: List<ArtifactSupplier<*, *>>,
   private val scmInfo: ScmInfo
->>>>>>> 18718624
 ) {
   private val log by lazy { LoggerFactory.getLogger(javaClass) }
 
@@ -363,12 +358,7 @@
   ): ArtifactVersionSummary {
 
     val artifactSupplier = artifactSuppliers.supporting(artifact.type)
-<<<<<<< HEAD
-    val releaseStatus = repository.getReleaseStatus(artifact, version)
-    val artifactInstance = repository.getArtifactVersion(artifact, version, releaseStatus)
-=======
     val artifactInstance = getArtifactInstance(artifact, version)
->>>>>>> 18718624
       ?: throw InvalidSystemStateException("Loading artifact version $version failed for known artifact $artifact.")
     return ArtifactVersionSummary(
       version = version,
@@ -395,7 +385,7 @@
     version: String
   ): PublishedArtifact? {
     val releaseStatus = repository.getReleaseStatus(artifact, version)
-    return repository.getArtifactInstance(artifact.name, artifact.type, version, releaseStatus)
+    return repository.getArtifactVersion(artifact, version, releaseStatus)
   }
 
   // Generating a SCM diff link between source and target versions (the order does matter!)
