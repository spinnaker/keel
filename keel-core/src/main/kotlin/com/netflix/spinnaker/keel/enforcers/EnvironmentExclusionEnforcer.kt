package com.netflix.spinnaker.keel.enforcers

import com.netflix.spectator.api.Registry
import com.netflix.spectator.api.histogram.PercentileTimer
import com.netflix.spinnaker.keel.api.DeliveryConfig
import org.springframework.core.env.Environment as SpringEnvironment
import com.netflix.spinnaker.keel.api.Environment
import com.netflix.spinnaker.keel.api.constraints.ConstraintStatus.PENDING
import com.netflix.spinnaker.keel.api.verification.VerificationContext
import com.netflix.spinnaker.keel.api.verification.VerificationRepository
import com.netflix.spinnaker.keel.persistence.ArtifactRepository
import kotlinx.coroutines.Dispatchers.IO
import kotlinx.coroutines.withContext
import org.springframework.stereotype.Component
import java.time.Clock
import java.time.Duration
import java.time.Instant

/**
 * Exception thrown when it's not safe to take action against the environment because
 * something is already acting on it.
 */
open class EnvironmentCurrentlyBeingActedOn(message: String) : Exception(message) { }

class ActiveVerifications(val active: Collection<VerificationContext>, deliveryConfig: DeliveryConfig, environment: Environment) :
  EnvironmentCurrentlyBeingActedOn("active verifications in ${deliveryConfig.name} ${environment.name} against versions ${active.map {it.version}}")

class ActiveDeployments(deliveryConfig: DeliveryConfig, environment: Environment ) :
  EnvironmentCurrentlyBeingActedOn("currently deploying into ${deliveryConfig.name} ${environment.name}")

/**
 * This class enforces two safety properties of the verification behavior:
 *
 * P1: Two verifications should never execute concurrently against the same environment.
 *
 *   For example, if the acme/tests:stable test container is currently running in the staging environment,
 *   keel should not launch any other verifications in the staging environment.
 *
 * P2:  Verifications against an environment should never happen concurrently with a deployment in an environment.
 *
 *   For example, if the fnord-v123.deb artifact is being deployed to an EC2 cluster in the staging environment,
 *   keel should not launch verifications while this is happening.
 *
 *
 * The enforcer works by granting the client a lease if the guard conditions are met.
 * A lease is a lock that has an expiration time. Leases expire to protect against the situation
 * where an instance takes a lease and then terminates unexpectedly before releasing it.
 *
 * If a client is unable to get a lease, the enforcer will throw a EnvironmentCurrentlyBeingActedOn exception.
 *
 */
@Component
class EnvironmentExclusionEnforcer(
  private val springEnv: SpringEnvironment,
  private val verificationRepository: VerificationRepository,
  private val artifactRepository: ArtifactRepository,
  spectator: Registry,
  private val clock: Clock
  ) {

  private val enforcementEnabled: Boolean
    get() = springEnv.getProperty("keel.enforcement.environment-exclusion.enabled", Boolean::class.java, true)


  /**
   * Percentile timer builder for measuring how long the checks take.
   *
   * We use the default percentile time range: 10ms to 1 minute
   */
  private val timerBuilder = PercentileTimer.builder(spectator).withName("keel.enforcement.environment.check.duration")

  /**
   * To get a verification lease against an environment, need:
   *
   * 1. An environment lease
   * 2. No active deployments
   * 3. No active verifications
   */
  fun <T> withVerificationLease(context: VerificationContext, action: () -> T) : T {
    val startTime = clock.instant()

    if (enforcementEnabled) {
      val environment = context.environment
      val deliveryConfig = context.deliveryConfig

      ensureNoActiveDeployments(deliveryConfig, environment)
      ensureNoActiveVerifications(deliveryConfig, environment)
    }

    recordDuration("verification", startTime)
    return action.invoke()
  }

  /**
   * To get an actuation lease against an environment, need:
   *
   * 1. An environment lease
   * 2. No active verifications
   *
   * It's ok if other actuations (e.g., deployments) are going on.
   */
  suspend fun <T> withActuationLease(deliveryConfig: DeliveryConfig, environment: Environment, action: suspend () -> T) : T {
    val startTime = clock.instant()

    if (enforcementEnabled) {
      // use IO context since the checks call the database, which wil block the coroutine's thread
      withContext(IO) {
        ensureNoActiveVerifications(deliveryConfig, environment)
      }
    }

    recordDuration("actuation", startTime)
    return action.invoke()
  }

  /**
   * @throws ActiveDeployments  if there's an active deployment
   */
  private fun ensureNoActiveDeployments(deliveryConfig: DeliveryConfig, environment: Environment) {
    artifactRepository.isDeployingTo(deliveryConfig, environment.name)
    if(artifactRepository.isDeployingTo(deliveryConfig, environment.name)) {
      throw ActiveDeployments(deliveryConfig, environment)
    }
  }

  /**
   *
   * Checks if any verifications in the [environment] of [deliveryConfig] are in the [PENDING] state
   *
   * @throws ActiveVerifications if there's an active verification
   */
  private fun ensureNoActiveVerifications(deliveryConfig: DeliveryConfig, environment: Environment)  {
<<<<<<< HEAD
    val numActive = verificationRepository.countVerifications(deliveryConfig, environment, PENDING)
    if(numActive > 0) {
      throw ActiveVerifications(numActive, deliveryConfig, environment)
=======
    val activeVerifications = repository.getContextsWithStatus(deliveryConfig, environment, PENDING)
    if(activeVerifications.isNotEmpty()) {
      throw ActiveVerifications(activeVerifications, deliveryConfig, environment)
>>>>>>> 0ff1053a
    }
  }

  /**
   * Emit a metric with the duration of the check time from [startTime] to now.
   *
   * Tag with key: "action", value: [actionType]
   */
  private fun recordDuration(actionType: String, startTime: Instant) {
    timerBuilder
      .withTag("action", actionType)
      .build()
      .record(Duration.between(startTime, clock.instant()))
  }
}<|MERGE_RESOLUTION|>--- conflicted
+++ resolved
@@ -130,15 +130,9 @@
    * @throws ActiveVerifications if there's an active verification
    */
   private fun ensureNoActiveVerifications(deliveryConfig: DeliveryConfig, environment: Environment)  {
-<<<<<<< HEAD
-    val numActive = verificationRepository.countVerifications(deliveryConfig, environment, PENDING)
-    if(numActive > 0) {
-      throw ActiveVerifications(numActive, deliveryConfig, environment)
-=======
-    val activeVerifications = repository.getContextsWithStatus(deliveryConfig, environment, PENDING)
+    val activeVerifications = verificationRepository.getContextsWithStatus(deliveryConfig, environment, PENDING)
     if(activeVerifications.isNotEmpty()) {
       throw ActiveVerifications(activeVerifications, deliveryConfig, environment)
->>>>>>> 0ff1053a
     }
   }
 
