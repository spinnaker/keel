--- conflicted
+++ resolved
@@ -33,26 +33,6 @@
   fun getAll(type: ArtifactType? = null): List<DeliveryArtifact>
 
   /**
-<<<<<<< HEAD
-   * @return `true` if a new version is persisted, `false` if the specified version was already
-   * known (in which case this method is a no-op).
-   */
-  fun store(name: String, type: ArtifactType, version: String, status: ArtifactStatus?): Boolean
-
-  fun store(artifact: DeliveryArtifact, version: String, status: ArtifactStatus?): Boolean
-
-  fun updateArtifactMetadata(name: String, type: ArtifactType, version: String, status: ArtifactStatus?, artifactMetadata: ArtifactMetadata) : Boolean
-
-    /**
-   * @return Build and Git metadata for a given artifact version
-   */
-  fun getArtifactBuildMetadata(name: String, type: ArtifactType, version: String, status: ArtifactStatus?): BuildMetadata?
-
-  fun getArtifactGitMetadata(name: String, type: ArtifactType, version: String, status: ArtifactStatus?): GitMetadata?
-
-  /**
-=======
->>>>>>> 7be1d72f
    * Deletes an artifact from a delivery config.
    * Does not remove the registration of an artifact.
    */
