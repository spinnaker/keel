package com.netflix.spinnaker.keel.rest

import com.netflix.spinnaker.keel.KeelApplication
import com.netflix.spinnaker.keel.actuation.ResourcePersister
import com.netflix.spinnaker.keel.api.ApiVersion
import com.netflix.spinnaker.keel.api.Resource
import com.netflix.spinnaker.keel.api.SubmittedResource
import com.netflix.spinnaker.keel.api.name
import com.netflix.spinnaker.keel.api.randomUID
import com.netflix.spinnaker.keel.persistence.NoSuchResourceName
import com.netflix.spinnaker.keel.persistence.memory.InMemoryResourceRepository
import com.netflix.spinnaker.keel.spring.test.MockEurekaConfiguration
import com.netflix.spinnaker.keel.yaml.APPLICATION_YAML
import com.ninjasquad.springmockk.MockkBean
import io.mockk.every
import io.mockk.verify
import org.junit.jupiter.api.AfterEach
import org.junit.jupiter.api.Test
import org.junit.jupiter.api.extension.ExtendWith
import org.springframework.beans.factory.annotation.Autowired
import org.springframework.boot.test.autoconfigure.web.servlet.AutoConfigureMockMvc
import org.springframework.boot.test.context.SpringBootTest
import org.springframework.boot.test.context.SpringBootTest.WebEnvironment.MOCK
import org.springframework.http.MediaType
import org.springframework.http.MediaType.APPLICATION_JSON
import org.springframework.mock.web.MockHttpServletResponse
import org.springframework.test.context.junit.jupiter.SpringExtension
import org.springframework.test.web.servlet.MockMvc
import org.springframework.test.web.servlet.request.MockMvcRequestBuilders.delete
import org.springframework.test.web.servlet.request.MockMvcRequestBuilders.get
import org.springframework.test.web.servlet.request.MockMvcRequestBuilders.post
import org.springframework.test.web.servlet.result.MockMvcResultMatchers.status
import strikt.api.Assertion
import strikt.api.DescribeableBuilder
import strikt.api.expectThat
import strikt.assertions.isNotNull

@ExtendWith(SpringExtension::class)
@SpringBootTest(
  classes = [KeelApplication::class, MockEurekaConfiguration::class],
  properties = [
    "clouddriver.baseUrl=https://localhost:8081",
    "orca.baseUrl=https://localhost:8082",
    "front50.baseUrl=https://localhost:8083"
  ],
  webEnvironment = MOCK
)
@AutoConfigureMockMvc
internal class ResourceControllerTests {
  @Autowired
  lateinit var mvc: MockMvc

  @Autowired
  lateinit var resourceRepository: InMemoryResourceRepository

  @MockkBean
  lateinit var authorizationSupport: AuthorizationSupport

  @MockkBean
  lateinit var resourcePersister: ResourcePersister

  var resource = Resource(
    apiVersion = ApiVersion("ec2.spinnaker.netflix.com/v1"),
    kind = "securityGroup",
    metadata = mapOf(
      "name" to "ec2:securityGroup:test:us-west-2:keel",
      "uid" to randomUID(),
      "serviceAccount" to "keel@spinnaker"
    ),
    spec = "mockingThis"
  )

  @AfterEach
  fun clearRepository() {
    resourceRepository.dropAll()
  }

  @Test
  fun `can create a resource as YAML`() {
<<<<<<< HEAD
    every { resourcePersister.upsert(any()) } returns resource
    every { authorizationSupport.userCanModifySpec("keel@spinnaker", any()) } returns true
=======
    every { resourcePersister.upsert(any<SubmittedResource<Any>>()) } returns resource
    every { authorizationSupport.userCanModifySpec("keel@spinnaker") } returns true
>>>>>>> dda3988e

    val request = post("/resources")
      .accept(APPLICATION_YAML)
      .contentType(APPLICATION_YAML)
      .content(
        """---
          |apiVersion: test.spinnaker.netflix.com/v1
          |metadata:
          |  serviceAccount: keel@spinnaker
          |kind: whatever
          |spec: o hai"""
          .trimMargin()
      )
    mvc
      .perform(request)
      .andExpect(status().isOk)

    verify { resourcePersister.upsert(match<SubmittedResource<Any>> { it.spec == "o hai" }) }
  }

  @Test
  fun `can create a resource as JSON`() {
<<<<<<< HEAD
    every { resourcePersister.upsert(any()) } returns resource
    every { authorizationSupport.userCanModifySpec("keel@spinnaker", any()) } returns true
=======
    every { resourcePersister.upsert(any<SubmittedResource<Any>>()) } returns resource
    every { authorizationSupport.userCanModifySpec("keel@spinnaker") } returns true
>>>>>>> dda3988e

    val request = post("/resources")
      .accept(APPLICATION_JSON)
      .contentType(APPLICATION_JSON)
      .content(
        """{
          |  "apiVersion": "test.spinnaker.netflix.com/v1",
          |  "kind": "whatever",
          |  "metadata": {
          |  "serviceAccount": "keel@spinnaker"
          |  },
          |  "spec": "o hai"
          |}"""
          .trimMargin()
      )
    mvc
      .perform(request)
      .andExpect(status().isOk)

    verify { resourcePersister.upsert(match<SubmittedResource<Any>> { it.spec == "o hai" }) }
  }

  @Test
  fun `can't create a resource when unauthorized`() {
    every { authorizationSupport.userCanModifySpec("keel@spinnaker", any()) } returns false

    val request = post("/resources")
      .accept(APPLICATION_JSON)
      .contentType(APPLICATION_JSON)
      .content(
        """{
          |  "apiVersion": "test.spinnaker.netflix.com/v1",
          |  "kind": "whatever",
          |  "metadata": {
          |  "serviceAccount": "keel@spinnaker"
          |  },
          |  "spec": "o hai"
          |}"""
          .trimMargin()
      )
    mvc
      .perform(request)
      .andExpect(status().isForbidden)
  }

  @Test
  fun `can update a resource`() {
<<<<<<< HEAD
    every { resourcePersister.upsert(any()) } returns resource
    every { authorizationSupport.userCanModifySpec("keel@spinnaker", any()) } returns true
=======
    every { resourcePersister.upsert(any<SubmittedResource<Any>>()) } returns resource
    every { authorizationSupport.userCanModifySpec("keel@spinnaker") } returns true
>>>>>>> dda3988e

    val request = post("/resources")
      .accept(APPLICATION_YAML)
      .contentType(APPLICATION_YAML)
      .content(
        """---
          |apiVersion: test.spinnaker.netflix.com/v1
          |metadata:
          |  serviceAccount: keel@spinnaker
          |kind: whatever
          |spec: kthxbye"""
          .trimMargin()
      )
    mvc
      .perform(request)
      .andExpect(status().isOk)

    verify { resourcePersister.upsert(match<SubmittedResource<Any>> { it.spec == "kthxbye" }) }
  }

  @Test
  fun `attempting to update an unknown resource results in a 404`() {
<<<<<<< HEAD
    every { resourcePersister.upsert(any()) } throws NoSuchResourceName(resource.name)
    every { authorizationSupport.userCanModifySpec("keel@spinnaker", any()) } returns true
=======
    every { resourcePersister.upsert(any<SubmittedResource<Any>>()) } throws NoSuchResourceName(resource.name)
    every { authorizationSupport.userCanModifySpec("keel@spinnaker") } returns true
>>>>>>> dda3988e

    val request = post("/resources")
      .accept(APPLICATION_YAML)
      .contentType(APPLICATION_YAML)
      .content(
        """---
          |apiVersion: test.spinnaker.netflix.com/v1
          |metadata:
          |  serviceAccount: keel@spinnaker
          |kind: whatever
          |spec: kthxbye"""
          .trimMargin()
      )
    mvc
      .perform(request)
      .andExpect(status().isNotFound)
  }

  @Test
  fun `an invalid request body results in an HTTP 400`() {
    every { authorizationSupport.userCanModifySpec("keel@spinnaker", any()) } returns true
    val request = post("/resources")
      .accept(APPLICATION_YAML)
      .contentType(APPLICATION_YAML)
      .content(
        """---
          |apiVersion: test.spinnaker.netflix.com/v1
          |kind: whatever
          |metadata:
          |  serviceAccount: keel@spinnaker
          |  name: i-should-not-be-naming-my-resources-that-is-keels-job
          |spec: o hai"""
          .trimMargin()
      )
    mvc
      .perform(request)
      .andExpect(status().isBadRequest)
  }

  @Test
  fun `can get a resource as YAML`() {
    resourceRepository.store(resource)

    val request = get("/resources/${resource.name}")
      .accept(APPLICATION_YAML)
    val result = mvc
      .perform(request)
      .andExpect(status().isOk)
      .andReturn()
    expectThat(result.response)
      .contentType
      .isNotNull()
      .isCompatibleWith(APPLICATION_YAML)
  }

  @Test
  fun `can delete a resource`() {
    every { resourcePersister.delete(resource.name) } returns resource
    every { authorizationSupport.userCanModifyResource(resource.name.toString()) } returns true
    resourceRepository.store(resource)

    val request = delete("/resources/${resource.name}")
      .accept(APPLICATION_YAML)
    mvc
      .perform(request)
      .andExpect(status().isOk)

    verify { resourcePersister.delete(resource.name) }

    // clean up after the test
    resourceRepository.delete(resource.name)
  }

  @Test
  fun `unknown resource name results in a 404`() {
    every { authorizationSupport.userCanModifySpec("keel@spinnaker", any()) } returns true
    val request = get("/resources/i-do-not-exist")
      .accept(APPLICATION_YAML)
    mvc
      .perform(request)
      .andExpect(status().isNotFound)
  }
}

private val Assertion.Builder<MockHttpServletResponse>.contentType: DescribeableBuilder<MediaType?>
  get() = get { contentType?.let(MediaType::parseMediaType) }

@Suppress("UNCHECKED_CAST")
private fun <T : MediaType?> Assertion.Builder<T>.isCompatibleWith(expected: MediaType): Assertion.Builder<MediaType> =
  assertThat("is compatible with $expected") {
    it?.isCompatibleWith(expected) ?: false
  } as Assertion.Builder<MediaType><|MERGE_RESOLUTION|>--- conflicted
+++ resolved
@@ -77,13 +77,8 @@
 
   @Test
   fun `can create a resource as YAML`() {
-<<<<<<< HEAD
-    every { resourcePersister.upsert(any()) } returns resource
-    every { authorizationSupport.userCanModifySpec("keel@spinnaker", any()) } returns true
-=======
     every { resourcePersister.upsert(any<SubmittedResource<Any>>()) } returns resource
-    every { authorizationSupport.userCanModifySpec("keel@spinnaker") } returns true
->>>>>>> dda3988e
+    every { authorizationSupport.userCanModifySpec("keel@spinnaker", any()) } returns true
 
     val request = post("/resources")
       .accept(APPLICATION_YAML)
@@ -106,13 +101,8 @@
 
   @Test
   fun `can create a resource as JSON`() {
-<<<<<<< HEAD
-    every { resourcePersister.upsert(any()) } returns resource
-    every { authorizationSupport.userCanModifySpec("keel@spinnaker", any()) } returns true
-=======
     every { resourcePersister.upsert(any<SubmittedResource<Any>>()) } returns resource
-    every { authorizationSupport.userCanModifySpec("keel@spinnaker") } returns true
->>>>>>> dda3988e
+    every { authorizationSupport.userCanModifySpec("keel@spinnaker", any()) } returns true
 
     val request = post("/resources")
       .accept(APPLICATION_JSON)
@@ -160,13 +150,8 @@
 
   @Test
   fun `can update a resource`() {
-<<<<<<< HEAD
-    every { resourcePersister.upsert(any()) } returns resource
-    every { authorizationSupport.userCanModifySpec("keel@spinnaker", any()) } returns true
-=======
     every { resourcePersister.upsert(any<SubmittedResource<Any>>()) } returns resource
-    every { authorizationSupport.userCanModifySpec("keel@spinnaker") } returns true
->>>>>>> dda3988e
+    every { authorizationSupport.userCanModifySpec("keel@spinnaker", any()) } returns true
 
     val request = post("/resources")
       .accept(APPLICATION_YAML)
@@ -189,13 +174,8 @@
 
   @Test
   fun `attempting to update an unknown resource results in a 404`() {
-<<<<<<< HEAD
-    every { resourcePersister.upsert(any()) } throws NoSuchResourceName(resource.name)
-    every { authorizationSupport.userCanModifySpec("keel@spinnaker", any()) } returns true
-=======
     every { resourcePersister.upsert(any<SubmittedResource<Any>>()) } throws NoSuchResourceName(resource.name)
-    every { authorizationSupport.userCanModifySpec("keel@spinnaker") } returns true
->>>>>>> dda3988e
+    every { authorizationSupport.userCanModifySpec("keel@spinnaker", any()) } returns true
 
     val request = post("/resources")
       .accept(APPLICATION_YAML)
