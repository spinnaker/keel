--- conflicted
+++ resolved
@@ -86,15 +86,6 @@
         return context.exception.details.errors.joinToString(",")
       }
 
-<<<<<<< HEAD
-      if (context?.katoException != null) {
-        val katoError: KatoException? = context.katoException.first()["exception"]?.let { mapper.convertValue(it) }
-        return katoError?.message
-      }
-    }
-
-    return ""
-=======
       if (context?.clouddriverException != null) {
         val clouddriverError: ClouddriverException? = context.clouddriverException.first()["exception"]?.let { mapper.convertValue(it) }
         return clouddriverError?.message
@@ -102,6 +93,5 @@
     }
 
     return null
->>>>>>> 3d158d76
   }
 }